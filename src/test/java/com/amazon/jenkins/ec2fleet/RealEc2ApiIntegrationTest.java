--- conflicted
+++ resolved
@@ -50,12 +50,8 @@
             public void run(AmazonEC2 amazonEC2, String fleetId) throws Exception {
                 EC2FleetCloud cloud = new EC2FleetCloud("", "credId", null, null, null, fleetId,
                         null, null, null, false, false,
-<<<<<<< HEAD
-                        0, 0, 0, 0, false, false, false);
-=======
                         0, 0, 0, 0, false, false,
                         false,0, 0);
->>>>>>> b2e7209f
                 j.jenkins.clouds.add(cloud);
 
                 // 10 sec refresh time so wait
@@ -87,12 +83,8 @@
             public void run(AmazonEC2 amazonEC2, String fleetId) throws Exception {
                 EC2FleetCloud cloud = new EC2FleetCloud(null, "credId", null, null, null, fleetId,
                         null, null, null, false, false,
-<<<<<<< HEAD
-                        0, 0, 0, 0, false, false, false);
-=======
                         0, 0, 0, 0, false, false,
                         false,0, 0);
->>>>>>> b2e7209f
                 j.jenkins.clouds.add(cloud);
 
                 final long start = System.currentTimeMillis();
