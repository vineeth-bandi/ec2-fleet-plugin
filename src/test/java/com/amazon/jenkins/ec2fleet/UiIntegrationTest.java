package com.amazon.jenkins.ec2fleet;

import com.gargoylesoftware.htmlunit.html.DomElement;
import com.gargoylesoftware.htmlunit.html.HtmlForm;
import com.gargoylesoftware.htmlunit.html.HtmlFormUtil;
import com.gargoylesoftware.htmlunit.html.HtmlPage;
import com.gargoylesoftware.htmlunit.html.HtmlTextInput;
import hudson.PluginWrapper;
import hudson.slaves.Cloud;
import org.junit.ClassRule;
import org.junit.Rule;
import org.junit.Test;
import org.jvnet.hudson.test.BuildWatcher;
import org.jvnet.hudson.test.JenkinsRule;
import org.xml.sax.SAXException;

import java.io.IOException;
import java.util.ArrayList;
import java.util.List;

import static org.junit.Assert.assertEquals;
import static org.junit.Assert.assertNotNull;
import static org.junit.Assert.assertSame;

/**
 * Detailed guides https://jenkins.io/doc/developer/testing/
 * https://wiki.jenkins.io/display/JENKINS/Unit+Test#UnitTest-DealingwithproblemsinJavaScript
 */
public class UiIntegrationTest {

    @Rule
    public JenkinsRule j = new JenkinsRule();

    @ClassRule
    public static BuildWatcher bw = new BuildWatcher();

    @Test
    public void shouldFindThePluginByShortName() {
        PluginWrapper wrapper = j.getPluginManager().getPlugin("ec2-fleet");
        assertNotNull("should have a valid plugin", wrapper);
    }

    @Test
    public void shouldShowInConfigurationClouds() throws IOException, SAXException {
        Cloud cloud = new EC2FleetCloud(null, null, null, null, null, null,
                null, null, null, false, false,
<<<<<<< HEAD
                0, 0, 0, 0, false, false, false);
=======
                0, 0, 0, 0, false, false,
                false, 0, 0);
>>>>>>> b2e7209f
        j.jenkins.clouds.add(cloud);

        HtmlPage page = j.createWebClient().goTo("configure");
        System.out.println(page);

        assertEquals("ec2-fleet", ((HtmlTextInput) getElementsByNameWithoutJdk(page, "_.labelString").get(1)).getText());
    }

    @Test
    public void shouldShowMultipleClouds() throws IOException, SAXException {
        Cloud cloud1 = new EC2FleetCloud("a", null, null, null, null,
<<<<<<< HEAD
                null, null, null, false, false,
                0, 0, 0, 0, false, false, false);
        j.jenkins.clouds.add(cloud1);

        Cloud cloud2 = new EC2FleetCloud("b", null, null, null, null,
                null, null, null, false, false,
                0, 0, 0, 0, false, false, false);
=======
                null, null, null, null, false, false,
                0, 0, 0, 0, false, false,
                false, 0, 0);
        j.jenkins.clouds.add(cloud1);

        Cloud cloud2 = new EC2FleetCloud("b", null, null, null, null,
                null, null, null, null, false, false,
                0, 0, 0, 0, false, false,
                false, 0, 0);
>>>>>>> b2e7209f
        j.jenkins.clouds.add(cloud2);

        HtmlPage page = j.createWebClient().goTo("configure");
        System.out.println(page);

        List<DomElement> elementsByName = getElementsByNameWithoutJdk(page, "_.name");
        assertEquals(2, elementsByName.size());
        assertEquals("a", ((HtmlTextInput) elementsByName.get(0)).getText());
        assertEquals("b", ((HtmlTextInput) elementsByName.get(1)).getText());
    }

    @Test
    public void shouldShowMultipleCloudsWithDefaultName() throws IOException, SAXException {
        Cloud cloud1 = new EC2FleetCloud(null, null, null, null, null,
<<<<<<< HEAD
                null, null, null, false, false,
                0, 0, 0, 0, false, false, false);
        j.jenkins.clouds.add(cloud1);

        Cloud cloud2 = new EC2FleetCloud(null, null, null, null, null,
                null, null, null, false, false,
                0, 0, 0, 0, false, false, false);
=======
                null, null, null, null, false, false,
                0, 0, 0, 0, false, false,
                false, 0, 0);
        j.jenkins.clouds.add(cloud1);

        Cloud cloud2 = new EC2FleetCloud(null, null, null, null, null,
                null, null, null, null, false, false,
                0, 0, 0, 0, false, false,
                false, 0, 0);
>>>>>>> b2e7209f
        j.jenkins.clouds.add(cloud2);

        HtmlPage page = j.createWebClient().goTo("configure");
        System.out.println(page);

        List<DomElement> elementsByName = getElementsByNameWithoutJdk(page, "_.name");
        assertEquals(2, elementsByName.size());
        assertEquals("FleetCloud", ((HtmlTextInput) elementsByName.get(0)).getText());
        assertEquals("FleetCloud", ((HtmlTextInput) elementsByName.get(1)).getText());
    }

    @Test
    public void shouldUpdateProperCloudWhenMultiple() throws IOException, SAXException {
        EC2FleetCloud cloud1 = new EC2FleetCloud(null, null, null, null, null,
<<<<<<< HEAD
                null, null, null, false, false,
                0, 0, 0, 0, false, false, false);
        j.jenkins.clouds.add(cloud1);

        EC2FleetCloud cloud2 = new EC2FleetCloud(null, null, null, null, null,
                null, null, null, false, false,
                0, 0, 0, 0, false, false, false);
=======
                null, null, null, null, false, false,
                0, 0, 0, 0, false, false,
                false, 0, 0);
        j.jenkins.clouds.add(cloud1);

        EC2FleetCloud cloud2 = new EC2FleetCloud(null, null, null, null, null,
                null, null, null, null, false, false,
                0, 0, 0, 0, false, false,
                false, 0, 0);
>>>>>>> b2e7209f
        j.jenkins.clouds.add(cloud2);

        HtmlPage page = j.createWebClient().goTo("configure");
        HtmlForm form = page.getFormByName("config");

        ((HtmlTextInput) getElementsByNameWithoutJdk(page, "_.name").get(0)).setText("a");

        HtmlFormUtil.submit(form);

        assertEquals("a", j.jenkins.clouds.get(0).name);
        assertEquals("FleetCloud", j.jenkins.clouds.get(1).name);
    }

    @Test
    public void shouldGetFirstWhenMultipleCloudWithSameName() {
        EC2FleetCloud cloud1 = new EC2FleetCloud(null, null, null, null, null,
<<<<<<< HEAD
                null, null, null, false, false,
                0, 0, 0, 0, false, false, false);
        j.jenkins.clouds.add(cloud1);

        EC2FleetCloud cloud2 = new EC2FleetCloud(null, null, null, null, null,
                null, null, null, false, false,
                0, 0, 0, 0, false, false, false);
=======
                null, null, null, null, false, false,
                0, 0, 0, 0, false, false,
                false, 0, 0);
        j.jenkins.clouds.add(cloud1);

        EC2FleetCloud cloud2 = new EC2FleetCloud(null, null, null, null, null,
                null, null, null, null, false, false,
                0, 0, 0, 0, false, false,
                false, 0, 0);
>>>>>>> b2e7209f
        j.jenkins.clouds.add(cloud2);

        assertSame(cloud1, j.jenkins.getCloud("FleetCloud"));
    }

    @Test
    public void shouldGetProperWhenMultipleWithDiffName() {
        EC2FleetCloud cloud1 = new EC2FleetCloud("a", null, null, null, null,
<<<<<<< HEAD
                null, null, null, false, false,
                0, 0, 0, 0, false, false, false);
        j.jenkins.clouds.add(cloud1);

        EC2FleetCloud cloud2 = new EC2FleetCloud("b", null, null, null, null,
                null, null, null, false, false,
                0, 0, 0, 0, false, false, false);
=======
                null, null, null, null, false, false,
                0, 0, 0, 0, false, false,
                false, 0, 0);
        j.jenkins.clouds.add(cloud1);

        EC2FleetCloud cloud2 = new EC2FleetCloud("b", null, null, null, null,
                null, null, null, null, false, false,
                0, 0, 0, 0, false, false,
                false, 0, 0);
>>>>>>> b2e7209f
        j.jenkins.clouds.add(cloud2);

        assertSame(cloud1, j.jenkins.getCloud("a"));
        assertSame(cloud2, j.jenkins.getCloud("b"));
    }

    private static List<DomElement> getElementsByNameWithoutJdk(HtmlPage page, String name) {
        String jdkCheckUrl = "/jenkins/descriptorByName/hudson.model.JDK/checkName";
        List<DomElement> r = new ArrayList<>();
        for (DomElement domElement : page.getElementsByName(name)) {
            if (!jdkCheckUrl.equals(domElement.getAttribute("checkurl"))) {
                r.add(domElement);
            }
        }
        return r;
    }

}<|MERGE_RESOLUTION|>--- conflicted
+++ resolved
@@ -44,12 +44,8 @@
     public void shouldShowInConfigurationClouds() throws IOException, SAXException {
         Cloud cloud = new EC2FleetCloud(null, null, null, null, null, null,
                 null, null, null, false, false,
-<<<<<<< HEAD
-                0, 0, 0, 0, false, false, false);
-=======
                 0, 0, 0, 0, false, false,
                 false, 0, 0);
->>>>>>> b2e7209f
         j.jenkins.clouds.add(cloud);
 
         HtmlPage page = j.createWebClient().goTo("configure");
@@ -61,15 +57,6 @@
     @Test
     public void shouldShowMultipleClouds() throws IOException, SAXException {
         Cloud cloud1 = new EC2FleetCloud("a", null, null, null, null,
-<<<<<<< HEAD
-                null, null, null, false, false,
-                0, 0, 0, 0, false, false, false);
-        j.jenkins.clouds.add(cloud1);
-
-        Cloud cloud2 = new EC2FleetCloud("b", null, null, null, null,
-                null, null, null, false, false,
-                0, 0, 0, 0, false, false, false);
-=======
                 null, null, null, null, false, false,
                 0, 0, 0, 0, false, false,
                 false, 0, 0);
@@ -79,7 +66,6 @@
                 null, null, null, null, false, false,
                 0, 0, 0, 0, false, false,
                 false, 0, 0);
->>>>>>> b2e7209f
         j.jenkins.clouds.add(cloud2);
 
         HtmlPage page = j.createWebClient().goTo("configure");
@@ -94,15 +80,6 @@
     @Test
     public void shouldShowMultipleCloudsWithDefaultName() throws IOException, SAXException {
         Cloud cloud1 = new EC2FleetCloud(null, null, null, null, null,
-<<<<<<< HEAD
-                null, null, null, false, false,
-                0, 0, 0, 0, false, false, false);
-        j.jenkins.clouds.add(cloud1);
-
-        Cloud cloud2 = new EC2FleetCloud(null, null, null, null, null,
-                null, null, null, false, false,
-                0, 0, 0, 0, false, false, false);
-=======
                 null, null, null, null, false, false,
                 0, 0, 0, 0, false, false,
                 false, 0, 0);
@@ -112,7 +89,6 @@
                 null, null, null, null, false, false,
                 0, 0, 0, 0, false, false,
                 false, 0, 0);
->>>>>>> b2e7209f
         j.jenkins.clouds.add(cloud2);
 
         HtmlPage page = j.createWebClient().goTo("configure");
@@ -127,15 +103,6 @@
     @Test
     public void shouldUpdateProperCloudWhenMultiple() throws IOException, SAXException {
         EC2FleetCloud cloud1 = new EC2FleetCloud(null, null, null, null, null,
-<<<<<<< HEAD
-                null, null, null, false, false,
-                0, 0, 0, 0, false, false, false);
-        j.jenkins.clouds.add(cloud1);
-
-        EC2FleetCloud cloud2 = new EC2FleetCloud(null, null, null, null, null,
-                null, null, null, false, false,
-                0, 0, 0, 0, false, false, false);
-=======
                 null, null, null, null, false, false,
                 0, 0, 0, 0, false, false,
                 false, 0, 0);
@@ -145,7 +112,6 @@
                 null, null, null, null, false, false,
                 0, 0, 0, 0, false, false,
                 false, 0, 0);
->>>>>>> b2e7209f
         j.jenkins.clouds.add(cloud2);
 
         HtmlPage page = j.createWebClient().goTo("configure");
@@ -162,15 +128,6 @@
     @Test
     public void shouldGetFirstWhenMultipleCloudWithSameName() {
         EC2FleetCloud cloud1 = new EC2FleetCloud(null, null, null, null, null,
-<<<<<<< HEAD
-                null, null, null, false, false,
-                0, 0, 0, 0, false, false, false);
-        j.jenkins.clouds.add(cloud1);
-
-        EC2FleetCloud cloud2 = new EC2FleetCloud(null, null, null, null, null,
-                null, null, null, false, false,
-                0, 0, 0, 0, false, false, false);
-=======
                 null, null, null, null, false, false,
                 0, 0, 0, 0, false, false,
                 false, 0, 0);
@@ -180,7 +137,6 @@
                 null, null, null, null, false, false,
                 0, 0, 0, 0, false, false,
                 false, 0, 0);
->>>>>>> b2e7209f
         j.jenkins.clouds.add(cloud2);
 
         assertSame(cloud1, j.jenkins.getCloud("FleetCloud"));
@@ -189,15 +145,6 @@
     @Test
     public void shouldGetProperWhenMultipleWithDiffName() {
         EC2FleetCloud cloud1 = new EC2FleetCloud("a", null, null, null, null,
-<<<<<<< HEAD
-                null, null, null, false, false,
-                0, 0, 0, 0, false, false, false);
-        j.jenkins.clouds.add(cloud1);
-
-        EC2FleetCloud cloud2 = new EC2FleetCloud("b", null, null, null, null,
-                null, null, null, false, false,
-                0, 0, 0, 0, false, false, false);
-=======
                 null, null, null, null, false, false,
                 0, 0, 0, 0, false, false,
                 false, 0, 0);
@@ -207,7 +154,6 @@
                 null, null, null, null, false, false,
                 0, 0, 0, 0, false, false,
                 false, 0, 0);
->>>>>>> b2e7209f
         j.jenkins.clouds.add(cloud2);
 
         assertSame(cloud1, j.jenkins.getCloud("a"));
